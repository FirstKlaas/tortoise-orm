import datetime
from decimal import Decimal
<<<<<<< HEAD
from typing import Any, List
=======
from typing import List, Optional
>>>>>>> ae45b43a

from pypika import Parameter, Table

from tortoise import Model, fields
from tortoise.backends.base.executor import BaseExecutor
from tortoise.fields import BigIntField, IntField


def to_db_bool(self, value, instance) -> Optional[int]:
    if value is None:
        return None
    return int(bool(value))


def to_db_decimal(self, value, instance) -> Optional[str]:
    if value is None:
        return None
    if self.decimal_places == 0:
        quant = "1"
    else:
        quant = "1.{}".format("0" * self.decimal_places)
    return str(Decimal(value).quantize(Decimal(quant)).normalize())


def to_db_datetime(self, value: Optional[datetime.datetime], instance) -> Optional[str]:
    if self.auto_now:
        value = datetime.datetime.utcnow()
        setattr(instance, self.model_field_name, value)
        return str(value)
    if self.auto_now_add and getattr(instance, self.model_field_name) is None:
        value = datetime.datetime.utcnow()
        setattr(instance, self.model_field_name, value)
        return str(value)
    if isinstance(value, datetime.datetime):
        return str(value)
    return None


class SqliteExecutor(BaseExecutor):
    TO_DB_OVERRIDE = {
        fields.BooleanField: to_db_bool,
        fields.DecimalField: to_db_decimal,
        fields.DatetimeField: to_db_datetime,
    }
    EXPLAIN_PREFIX = "EXPLAIN QUERY PLAN"

    def _prepare_insert_statement(self, columns: List[str]) -> str:
        return str(
            self.db.query_class.into(Table(self.model._meta.table))
            .columns(*columns)
            .insert(*[Parameter("?") for _ in range(len(columns))])
        )

    async def _process_insert_result(self, instance: Model, results: Any):
        generated_fields = self.model._meta.generated_db_fields
        if not generated_fields:
            return

        pk_fetched = False
        pk_field_object = self.model._meta.pk
        if isinstance(pk_field_object, (IntField, BigIntField)) and pk_field_object.generated:
            instance.pk = results
            pk_fetched = True

        if self.db.fetch_inserted:
            other_generated_fields = set(generated_fields)
            if pk_fetched:
                other_generated_fields.remove(self.model._meta.db_pk_field)
            if not other_generated_fields:
                return
            table = Table(self.model._meta.table)
            query = str(
                self.db.query_class.from_(table)
                .select(*generated_fields)
                .where(getattr(table, self.model._meta.db_pk_field) == instance.pk)
            )
            fetch_results = await self.db.execute_query(query)
            instance.set_field_values(dict(fetch_results))<|MERGE_RESOLUTION|>--- conflicted
+++ resolved
@@ -1,10 +1,6 @@
 import datetime
 from decimal import Decimal
-<<<<<<< HEAD
-from typing import Any, List
-=======
-from typing import List, Optional
->>>>>>> ae45b43a
+from typing import Any, List, Optional
 
 from pypika import Parameter, Table
 
@@ -33,13 +29,13 @@
     if self.auto_now:
         value = datetime.datetime.utcnow()
         setattr(instance, self.model_field_name, value)
-        return str(value)
+        return value.isoformat(" ")
     if self.auto_now_add and getattr(instance, self.model_field_name) is None:
         value = datetime.datetime.utcnow()
         setattr(instance, self.model_field_name, value)
-        return str(value)
+        return value.isoformat(" ")
     if isinstance(value, datetime.datetime):
-        return str(value)
+        return value.isoformat(" ")
     return None
 
 
